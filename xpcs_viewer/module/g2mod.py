import numpy as np
from matplotlib.ticker import FormatStrFormatter
import pyqtgraph as pg
import logging
from ..helper.fitting import fit_xpcs as fit_xpcs_raw
import joblib
import os
import time
import matplotlib.pyplot as plt


pg.setConfigOption("foreground", pg.mkColor(80, 80, 80))
# pg.setConfigOption("background", 'w')
logger = logging.getLogger(__name__)

fn_tuple = None
# colors = ['r', 'g', 'b', 'c', 'm', 'y', 'k']
colors = [
    (220, 0, 0),
    (0, 220, 0),
    (0, 0, 220),
    (0, 176, 80),
    (0, 32, 96),
    (255, 0, 0),
    (0, 176, 240),
    (0, 32, 96),
    (255, 164, 0),
    (146, 208, 80),
    (0, 112, 192),
    (112, 48, 160),
    (54, 96, 146),
    (150, 54, 52),
    (118, 147, 60),
    (96, 73, 122),
    (49, 134, 155),
    (226, 107, 10),
]

symbols = ['o', 's', 't', 'd', '+']


def create_slice(arr, x_range):
    start, end = 0, arr.size - 1
    if x_range is None:
        return slice(start, end + 1)

    while arr[start] < x_range[0]:
        start += 1
        if start == arr.size:
            break

    while arr[end] >= x_range[1]:
        end -= 1
        if end == 0:
            break

    return slice(start, end + 1)


def get_data(xf_list, q_range=None, t_range=None):
    tslice = create_slice(xf_list[0].t_el, t_range)
    qslice = create_slice(xf_list[0].ql_dyn, q_range)

    flag = True
    tel, qd, g2, g2_err = [], [], [], []
    for fc in xf_list:
        tel.append(fc.t_el[tslice])
        qd.append(fc.ql_dyn[qslice])
        g2.append(fc.g2[tslice, qslice])
        g2_err.append(fc.g2_err[tslice, qslice])

    t_shape = set([t.shape for t in tel])
    q_shape = set([q.shape for q in qd])
    if len(t_shape) != 1 or len(q_shape) != 1:
        logger.error('the data files are not consistent in tau or q')
        flag = False

    return flag, tel, qd, g2, g2_err


def compute_geometry(g2, plot_type):
    """
    compute the number of figures and number of plot lines for a given type
    and dataset;
    :param g2: input g2 data; 2D array; dim0: t_el; dim1: q_vals
    :param plot_type: string in ['multiple', 'single', 'single-combined']
    :return: tuple of (number_of_figures, number_of_lines)
    """
    if plot_type == 'multiple':
        num_figs = g2[0].shape[1]
        num_lines = len(g2)
    elif plot_type == 'single':
        num_figs = len(g2)
        num_lines = g2[0].shape[1]
    elif plot_type == 'single-combined':
        num_figs = 1
        num_lines = g2[0].shape[1] * len(g2)
    else:
        raise ValueError('plot_type not support.')
    return num_figs, num_lines


def matplot_plot(xf_list, mp_hdl=None, q_range=None, t_range=None, num_col=4, 
                 show_label=False, plot_type='multiple'):

    flag, tel, qd, g2, g2_err = get_data(xf_list, q_range=q_range,
                                         t_range=t_range)

    num_figs, num_lines = compute_geometry(g2, plot_type)

    if num_figs < num_col:
        num_col = num_figs
    num_row = (num_figs + num_col - 1) // num_col

    if mp_hdl is not None:
        mp_hdl.fig.clear()
        axes = mp_hdl.subplots(num_row, num_col)
    else:
        fig, axes = plt.subplots(num_row, num_col, figsize=(8, 6))

    axes = np.array(axes).ravel()

    for n in range(num_figs):
        ax = axes[n]
        for m in range(num_lines):
            x = tel[m]
            y = g2[m][:, n]
            yerr = g2_err[m][:, n]
            ax.errorbar(x, y, yerr=yerr, fmt='o', markersize=3,
                        markerfacecolor='none')

            # plot the fitting line if g2 fitting is available
            q = qd[0][n]
            fit_x, fit_y = xf_list[m].get_g2_fitting_line(q)
            if fit_x is not None:
                ax.plot(fit_x, fit_y)

            # last image
            if m == num_lines - 1:
                ax.set_title('Q = %5.4f $\AA^{-1}$' % q)
                ax.set_xscale('log')
                ax.yaxis.set_major_formatter(FormatStrFormatter('%.2f'))
                # if there's only one point, do not add title; the title
                # will be too long.
                if show_label and n == num_figs - 1:
                    # if idx >= 1 and num_points < 10:
                    ax.legend(fontsize=8)

    if mp_hdl is not None:
        mp_hdl.fig.tight_layout()
        mp_hdl.draw()
    else:
        plt.tight_layout()
        plt.show()

    return


def pg_plot(hdl, xf_list, num_col, q_range, t_range, y_range,
            offset=0, show_fit=False, show_label=False, bounds=None,
            fit_flag=None, plot_type='multiple'):

    flag, tel, qd, g2, g2_err = get_data(xf_list, q_range=q_range,
                                         t_range=t_range)

    num_figs, num_lines = compute_geometry(g2, plot_type)

    # col and rows for the 2d layout
    col = min(num_figs, num_col)
    row = (num_figs + col - 1) // col

    hdl.adjust_canvas_size(num_col=col, num_row=row)
    hdl.clear()
    # a bug in pyqtgraph; the log scale in x-axis doesn't apply
    t0_range = np.log10(t_range)

    axes = []
    for n in range(num_figs):
        i_col = n % col
        i_row = n // col
        t = hdl.addPlot(row=i_row, col=i_col)
        axes.append(t)
        if show_label:
            t.addLegend(offset=(-1, 1), labelTextSize='4pt', verSpacing=-10)
        t.setMouseEnabled(x=False, y=False)

    fit_val_dict = {}
    for m in range(len(g2)):
        if show_fit:
            fit_summary = xf_list[m].fit_g2(q_range, t_range, bounds, fit_flag)

        for n in range(g2[0].shape[1]):
            color = colors[m % len(colors)]
            label = None
            if plot_type == 'multiple':
                ax = axes[n]
                title = 'q=%.5f Å⁻¹' % qd[0][n]
                label = xf_list[m].label 
                if m == 0:
                    ax.setTitle(title)
            elif plot_type == 'single':
                ax = axes[m]
                # overwrite color; use the same color for the same set;
                color = colors[n % len(colors)]
                title = xf_list[m].label 
                label = 'q=%.5f Å⁻¹' % qd[0][n]
                ax.setTitle(title)
            elif plot_type == 'single-combined':
                ax = axes[0]
                label = xf_list[m].label + ' q=%.5f Å⁻¹' % qd[0][n]

            ax.setLabel('bottom', 'tau (s)')
            ax.setLabel('left', 'g2')

            symbol = symbols[m % len(symbols)]

            x = tel[m]
            y = g2[m][:, n] + m * offset
            y_err = g2_err[m][:, n]

            pg_plot_one_g2(ax, x, y, y_err, color, label=label, symbol=symbol)
            ax.setRange(xRange=t0_range, yRange=y_range)

            if show_fit and fit_summary is not None:
<<<<<<< HEAD
                if fit_summary['fit_line'][n].get('success', False):
                    y_fit = fit_summary['fit_line'][n]['fit_y'] + m * offset
                    ax.plot(fit_summary['fit_line'][n]['fit_x'], y_fit,
                            pen=pg.mkPen(color, width=2.5))
=======
                y_fit = fit_summary['fit_line'][n]['fit_y'] + m * offset
                ax.plot(fit_summary['fit_line'][n]['fit_x'], y_fit,
                        pen=pg.mkPen(color, width=2.5))
>>>>>>> c670d1f6

    return


def pg_plot_one_g2(ax, x, y, dy, color, label, symbol):
    pen = pg.mkPen(color=color, width=2)

    line = pg.ErrorBarItem(x=np.log10(x), y=y, top=dy, bottom=dy,
                           pen=pen)
    pen = pg.mkPen(color=color, width=1)
    ax.plot(x, y, pen=None, symbol=symbol, name=label, symbolSize=5,
            symbolPen=pen, symbolBrush=pg.mkBrush(color=(*color, 0)))

    ax.setLogMode(x=True, y=None)
    ax.addItem(line)
    return<|MERGE_RESOLUTION|>--- conflicted
+++ resolved
@@ -222,17 +222,10 @@
             ax.setRange(xRange=t0_range, yRange=y_range)
 
             if show_fit and fit_summary is not None:
-<<<<<<< HEAD
                 if fit_summary['fit_line'][n].get('success', False):
                     y_fit = fit_summary['fit_line'][n]['fit_y'] + m * offset
                     ax.plot(fit_summary['fit_line'][n]['fit_x'], y_fit,
                             pen=pg.mkPen(color, width=2.5))
-=======
-                y_fit = fit_summary['fit_line'][n]['fit_y'] + m * offset
-                ax.plot(fit_summary['fit_line'][n]['fit_x'], y_fit,
-                        pen=pg.mkPen(color, width=2.5))
->>>>>>> c670d1f6
-
     return
 
 

--- conflicted
+++ resolved
@@ -63,19 +63,11 @@
     :param kwargs: used to define how to average/sample the data
     :return:
     """
-<<<<<<< HEAD
-    t1 = xf_list[0].t1
-=======
->>>>>>> ff48dda2
     data = []
     for fc in xf_list:
         x, y = smooth_data(fc, **kwargs)
         if xlabel != 'Frame Index':
-<<<<<<< HEAD
-            x = x * t1
-=======
             x = x * fc.t1
->>>>>>> ff48dda2
         data.append([x, y])
 
     pg_hdl.clear()
@@ -113,11 +105,7 @@
     for n in range(len(data)):
         y = np.abs(np.fft.fft(data[n][1]))
 
-<<<<<<< HEAD
-        x = np.arange(y.size // 2) / (y.size * t1 * kwargs['sampling'])
-=======
         x = np.arange(y.size // 2) / (y.size * xf_list[n].t1 * kwargs['sampling'])
->>>>>>> ff48dda2
         y = y[slice(0, y.size // 2)]
         # get ride of zero frequency;
         y[0] = 0
